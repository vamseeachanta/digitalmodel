--- conflicted
+++ resolved
@@ -84,11 +84,7 @@
 
     }
 
-<<<<<<< HEAD
     partition "Prepare Deck Files" {
-=======
-    partition "Prepare RAO Analysis File" {
->>>>>>> e11bb778
             note right
                 Objective: To simple model for AQWA
                 Programs:
