--- conflicted
+++ resolved
@@ -1,21 +1,12 @@
 # Fundamentals
 
 <https://kstatelibraries.pressbooks.pub/nicholsproject/>
-<<<<<<< HEAD
-<https://www.usna.edu/NAOE/_files/documents/Courses/EN455/EN455_Chapter4.pdf>
-=======
->>>>>>> ef204407
 
-<https://www.usna.edu/NAOE/_files/documents/Courses/EN455/EN455_Chapter4.pdf>
 
-<<<<<<< HEAD
+## Fatigue Assessment
+
 <https://www.linkedin.com/pulse/how-run-fatigue-assessments-fpsos-akselos-akselos/>
 
 ### Coating and Cathodic Protection
 
-Ship Hulls require protection from both corrosion and the development of biofouling accumulations. The former is achieved by both coating and cathodic protection systems and the latter by antifouling coatings. In addition to the basic costs of the coating and cathodic protection systems, allowances must be made for dry dock costs, loss of revenue, and increased fuel consumption and lost performance due to the increase in skin friction drag caused by poor hull maintenance and biofouling.
-=======
-## Fatigue Assessment
-
-<https://www.linkedin.com/pulse/how-run-fatigue-assessments-fpsos-akselos-akselos/>
->>>>>>> ef204407
+Ship Hulls require protection from both corrosion and the development of biofouling accumulations. The former is achieved by both coating and cathodic protection systems and the latter by antifouling coatings. In addition to the basic costs of the coating and cathodic protection systems, allowances must be made for dry dock costs, loss of revenue, and increased fuel consumption and lost performance due to the increase in skin friction drag caused by poor hull maintenance and biofouling.