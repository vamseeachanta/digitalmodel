--- conflicted
+++ resolved
@@ -3,12 +3,7 @@
 import os
 import sys
 
-<<<<<<< HEAD
-from assetutilities.common.yml_utilities import ymlInput
-from assetutilities.common.update_deep import AttributeDict
-=======
 # Third party imports
->>>>>>> 44d216aa
 from assetutilities.common.ApplicationManager import ConfigureApplicationInputs
 from assetutilities.common.data import CopyAndPasteFiles, SaveData
 from assetutilities.common.file_management import FileManagement
@@ -44,10 +39,6 @@
 from digitalmodel.modules.viv_analysis.viv_analysis import VIVAnalysis
 from digitalmodel.vertical_riser import vertical_riser
 
-<<<<<<< HEAD
-ou = OrcaflexUtilities()
-=======
->>>>>>> 44d216aa
 library_name = "digitalmodel"
 save_data = SaveData()
 
@@ -144,14 +135,8 @@
     else:
         raise (Exception(f"Analysis for basename: {basename} not found. ... FAIL"))
 
-<<<<<<< HEAD
-    from assetutilities.common.utilities import save_application_cfg
-    
-    save_application_cfg(cfg_base=cfg_base)
-=======
     logging.info(f"{basename}, application ... END")
     save_cfg(cfg_base=cfg_base)
->>>>>>> 44d216aa
 
     return cfg_base
 
@@ -178,8 +163,6 @@
         else:
             sys.argv.append(inputfile)
     return inputfile
-<<<<<<< HEAD
-=======
 
 
 def save_cfg(cfg_base):
@@ -188,5 +171,4 @@
     filename = cfg_base.Analysis["file_name"]
     filename_path = os.path.join(output_dir, "results", filename)
 
-    save_data.saveDataYaml(cfg_base, filename_path, default_flow_style=False)
->>>>>>> 44d216aa
+    save_data.saveDataYaml(cfg_base, filename_path, default_flow_style=False)