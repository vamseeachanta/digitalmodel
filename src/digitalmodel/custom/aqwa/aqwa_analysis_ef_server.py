# Standard library imports
import logging
import os

# Third party imports
import pandas as pd
from assetutilities.common.data_exploration import DataExploration
from assetutilities.common.file_management import FileManagement

# Reader imports
from digitalmodel.custom.aqwa.aqwa_utilities import AqwaUtilities
from digitalmodel.custom.aqwa.ef_server.AqwaServerMgr import *

fm = FileManagement()
au = AqwaUtilities()
de = DataExploration()

class AqwaEFServer: 

    def __init__(self) -> None:
        pass

    def ef_server_router(self, cfg: dict) -> None:

        ########################################################################################################
        # 
        #  Finally instanciating the server and asking it to run each of our functions.
        #  This is going to start the server which is going to wait for an incoming connection
        #  from the Aqwa program. It will then use the first function UF1 for that particular Aqwa run.
        #  The process will then repeat for two more Aqwa runs, using UF2 and UF3.
        #
        cfg = fm.router(cfg)
        self.cfg = cfg

        number_of_client_runs = cfg['analysis_settings']['ef_input']['number_of_runs']
        if number_of_client_runs is None:
            number_of_client_runs = len(self.cfg['file_management']['input_files']['DAT'])

        if number_of_client_runs == 0:
            logging.info("No AQWA client runs specified. Exiting...")
            raise ValueError("No AQWA client runs specified. Exiting...")

        aqwa_client_directory = cfg['Analysis']['file_management_input_directory']
        Server = AqwaUserForceServer(port=0, dir_path=aqwa_client_directory)

        run_function_name = cfg['analysis_settings']['ef_input']['run_function']
        run_function = getattr(self, run_function_name)

        closing_function = cfg['analysis_settings']['ef_input']['closing_function']
        if closing_function is not None:
            closing_function = getattr(self,cfg['analysis_settings']['ef_input']['closing_function'])

        for run_idx in range(0, number_of_client_runs):
            try:
                print("Now running user function {0}".format(run_function_name))
                InputFileName = self.cfg['file_management']['input_files']['DAT'][run_idx]
                au.run_aqwa_analysis_as_subprocess(cfg, InputFileName, process='detached')
                self.define_result_df(cfg)
                Server.Run(run_function, closing_function)
            except Exception as E: # If an error occurred, we print it but continue
                print("Caught error : ",E)
                print("Skipping to next case")

            print("Now saving result for: {0}".format(InputFileName))
            self.save_result_df(cfg, InputFileName)

    def define_result_df(self, cfg):
        columns = cfg['analysis_settings']['ef_input']['columns']
        
        def_pos_cfg = cfg['analysis_settings']['ef_input']['def_pos']
        self.result_df_array = []
        for idx in range(0, len(def_pos_cfg)):
            self.result_df_array.append(pd.DataFrame(columns=columns))

    def save_result_df(self, cfg, InputFileName):
        basename = os.path.basename(InputFileName)
        output_file_basename = basename.split('.')[0]
        def_pos_cfg = cfg['analysis_settings']['ef_input']['def_pos']
        for def_pos_idx in range(0, len(def_pos_cfg)):
            df = self.result_df_array[def_pos_idx]
            
            aqwa_client_directory = cfg['Analysis']['result_folder']
            filename = output_file_basename + '_' +str(def_pos_idx) + '_py_inputs.csv'
            filename_path = os.path.join(aqwa_client_directory , filename)
            df.to_csv(filename_path , index=False)

            filename = output_file_basename + '_' +str(def_pos_idx) + '_py_inputs_statistics.csv'
            filename_path = os.path.join(aqwa_client_directory , filename)
            self.save_statistics(df, filename_path)

    def save_statistics(self, df, statistics_filename):
        df_statistics = de.get_df_statistics(df)
        df_statistics.to_csv(statistics_filename, index=True, header=True)

    def UF1(self, Analysis,Mode,Stage,Time,TimeStep,Pos,Vel):
        ########################################################################################################
        #
        # The user would typically define one or more functions. As an example, we define three of them below :
        #
        #      UF1, UF2, and UF3
        #
        #      After that, at the bottom of the file, we instanciate the Server
        #
        ########################################################################################################
        # Simple example
        # Elastic force maintaining the structure around (0.0)
        # AddMass is initialized and kept with a funny pattern in it's values (easily spottable in a output listing)

        # Check that input file is the one expected without .DAT extension

        Error   = 0

        ExpectedFileName = "AD_PYTHONUSERFORCE"
        ActualFileName = Analysis.InputFileName.split("\\")[-1] # We strip the path part of the filename for easy comparison
        if (ActualFileName!=ExpectedFileName):
            print("Error. Incorrect input file !")
            print("Expected : "+ ExpectedFileName)
            print("Actual : "+ActualFileName)
            Error = 1    # Will cause Aqwa to stop

        # If this passed, we create an empty container for AddMass and Force
        AddMass = BlankAddedMass(Analysis.NOfStruct)
        Force   = BlankForce(Analysis.NOfStruct)

        # User defined code here
        # Here additional inertial force for structure s : F[s][dof] = AddMass[s][dof2][dof] * Acc[s][dof2] 
        # (Einstein notation, and Python Row-Major order of array indices)
        for s in range(Analysis.NOfStruct):
            for dof in range(6):
                Force[s][dof] = -10000.0*Pos[s][dof] # Elastic Force
                for dof2 in range(6):
                    AddMass[s][dof2][dof]=1e-3*(dof2*6+dof) # AddMass goes [0.000, 0.001, 0.002, ..., 0.036]

        # Now return the results

        return Force,AddMass,Error

    def UF2(self, Analysis,Mode,Stage,Time,TimeStep,Pos,Vel):
        ########################################################################################################
        # Example applying a vertical Force away from the centre of gravity
        # 
        AddMass = BlankAddedMass(Analysis.NOfStruct)
        Force   = BlankForce(Analysis.NOfStruct)
        Error   = 0

        ExpectedFileName = "AD_PYTHONUSERFORCE"
        ActualFileName = Analysis.InputFileName.split("\\")[-1] # We strip the path part of the filename for easy comparison
        if (ActualFileName!=ExpectedFileName):
            print("Error. Incorrect input file !")
            print("Expected : "+ ExpectedFileName)
            print("Actual : "+ActualFileName)
            Error = 1    # Will cause Aqwa to stop


        # Note, we use the R_Control values specified in the DAT file if they are not zero.
        if (Analysis.R_Control[5]==0.0):
            coef = -10000.0
        else:
            coef = Analysis.R_Control[5] # Should be set to 30000 in the Aqwa input file.

        VertForce   = ( 0, 0, coef)

        # Application point coordinates in Deck 1's system of coordinates (using Node 3 of AD_PYTHONUSERFORCE.DAT)

        DefPos  = ( 0, 17.53, 0)

        CurPos = Analysis.GetNodeCurrentPosition(Struct=0,
                                                DefAxesX=DefPos[0],
                                                DefAxesY=DefPos[1],
                                                DefAxesZ=DefPos[2])

        ExtraForce = Analysis.ApplyForceOnStructureAtPoint(Struct=0,
                                                        FX=VertForce[0],
                                                        FY=VertForce[1],
                                                        FZ=VertForce[2],
                                                        AppPtX=CurPos[0],
                                                        AppPtY=CurPos[1],
                                                        AppPtZ=CurPos[2])

        # Add the extra force generated to initially empty force 
        # (BlankForce and BlankAddedMass classes support algebraic operations (+, -, and scalar multiplication)

        Force += ExtraForce

        # Note : Looking at the .LIS file, the user should be able to verify that we have just set 
        #        this force so that it exactly negates the mooring force associated to the FORC card in deck 14.
        # Now return the results

        return Force,AddMass,Error

    def UF3(self, Analysis,Mode,Stage,Time,TimeStep,Pos,Vel):
        ########################################################################################################
        # A third simple example
        # AddMass is kept zeroed
        # Force is acting only on X,Y.
        # It is still proportional to X,Y pos
        # But rotated. The structure should go around in circles
        AddMass = BlankAddedMass(Analysis.NOfStruct)
        Force   = BlankForce(Analysis.NOfStruct)
        Error   = 0

        # User defined code here
        for s in range(Analysis.NOfStruct):
            Force[s][0] = 10000.0*Pos[s][1]
            Force[s][1] = -10000.0*Pos[s][0]

        # Now return the results

        return Force,AddMass,Error


    def UFFender(self, Analysis,Mode,Stage,Time,TimeStep,Pos,Vel):
        ########################################################################################################
        # A Custom Function for Fender
        AddMass = BlankAddedMass(Analysis.NOfStruct)
        Force   = BlankForce(Analysis.NOfStruct)
        Error   = 0

        # Fender Definition
        def_pos_cfg = self.cfg['analysis_settings']['ef_input']['def_pos']
        for def_pos_idx in range(0, len(def_pos_cfg)):
            def_pos = def_pos_cfg[def_pos_idx]
            Struct = def_pos['Struct']
            DefPos = def_pos['DefPos']
            CurPos = Analysis.GetNodeCurrentPosition(Struct=Struct ,
                                                    DefAxesX=DefPos[0],
                                                    DefAxesY=DefPos[1],
                                                    DefAxesZ=DefPos[2])

        #TODO Should we give DefPos or CurPos to GetNodeCurrentVelocity?
            CurVel = Analysis.GetNodeCurrentVelocity(Struct=Struct ,    
                                                    DefAxesX=CurPos[0],
                                                    DefAxesY=CurPos[1],
                                                    DefAxesZ=CurPos[2])
            
            fender_node_change = CurPos[1] - DefPos[1]

            delta_L = fender_node_change 
            if delta_L  > 0:
                stiffener_force = - (50000 * delta_L+ 3000*delta_L**2)
                dampener_force = -0.2 * CurVel[1]

                ramp_cfg = self.cfg['analysis_settings']['ef_input']['load_ramp']
                if ramp_cfg['flag'] and Time < ramp_cfg['time']:
                    force_dict= {'stiffener_force': stiffener_force, 'dampener_force': dampener_force}
                    ramp_force_dict= self.get_ramp_force(ramp_cfg, Time, force_dict)

                    stiffener_force = ramp_force_dict['stiffener_force']
                    dampener_force = ramp_force_dict['dampener_force']

                force_fender_y = stiffener_force + dampener_force
                force_fender = [0, force_fender_y, 0]

                ExtraForce = Analysis.ApplyForceOnStructureAtPoint(Struct=0,
                                                                FX=force_fender[0],
                                                                FY=force_fender[1],
                                                                FZ=force_fender[2],
                                                                AppPtX=CurPos[0],
                                                                AppPtY=CurPos[1],
                                                                AppPtZ=CurPos[2])

                # Add the extra force generated to initially empty force 
                # (BlankForce and BlankAddedMass classes support algebraic operations (+, -, and scalar multiplication)
                Force += ExtraForce
            else:
                force_fender = [0, 0, 0]
                dampener_force = 0
                stiffener_force = 0

            result_array = [TimeStep, CurPos[1], delta_L, -stiffener_force, CurVel[1], -dampener_force, -force_fender[1]] 
            self.result_df_array[def_pos_idx].loc[len(self.result_df_array[def_pos_idx])] = result_array 

        return Force,AddMass,Error

    def get_ramp_force(self, ramp_cfg, Time, force_dict):

        ramp_factor = self.get_ramp_factor(ramp_cfg, Time)
        ramp_force_dict = force_dict.copy()
        for key in force_dict:
            ramp_force_dict[key] = force_dict[key] * ramp_factor

        return ramp_force_dict

    def get_ramp_factor(self, ramp_cfg, Time):
        t_0 = 0
        f_0 = ramp_cfg['initial_factor']
        t_f = ramp_cfg['time']
        f_f= 1
        
        ramp_factor = (Time - t_0) * (f_f - f_0) / (t_f - t_0) + f_0

        return ramp_factor

    def uf_wlng_fst(self, Analysis,Mode,Stage,Time,TimeStep,Pos,Vel):
        AddMass = BlankAddedMass(Analysis.NOfStruct)
        Force   = BlankForce(Analysis.NOfStruct)
        Error   = 0

        self.print_heartbeat(Time)

        def_pos_cfg = self.cfg['analysis_settings']['ef_input']['def_pos']
        for def_pos_idx in range(0, len(def_pos_cfg)):
            def_pos = def_pos_cfg[def_pos_idx]
            result_dict = self.wsp_dampener_by_def_pos(Analysis, Time, def_pos)

            Force = Force  + result_dict['Force']
            AddMass = AddMass + result_dict['AddMass']
            Error = result_dict['Error']
            self.assign_results_to_df(def_pos_idx, Time, result_dict)

        return Force, AddMass, Error

    def assign_results_to_df(self, def_pos_idx, Time, result_dict):
        # columns = ['Time', 'dl_x', 'dl_y', 'dl_z','velocity_x', 'velocity_y', 'stiffener_force_x', 'dampener_force_x', 'total_force_x', 'stiffener_force_y', 'dampener_force_y', 'total_force_y']
        dl = result_dict['dl']
        CurNodeVel = result_dict['CurNodeVel']
        force_x = result_dict['force_x']
        force_y = result_dict['force_y']
        result_array = [Time, dl[0], dl[1], dl[2], CurNodeVel[0], CurNodeVel[1], CurNodeVel[2], force_x['stiffness'], force_x['dampener'] , force_x['total'], force_y['stiffness'], force_y['dampener'], force_y['total']]
        result_array = [round(item, 4) for item in result_array]

        result_array_idx = len(self.result_df_array[def_pos_idx])
        self.result_df_array[def_pos_idx].loc[result_array_idx] = result_array

    def wsp_dampener_by_def_pos(self, Analysis, Time, def_pos):
        AddMass = BlankAddedMass(Analysis.NOfStruct)
        Force   = BlankForce(Analysis.NOfStruct)
        Error   = 0

        Struct = def_pos['Struct']
        DefPos = def_pos['DefPos']
        dl_correction = def_pos['dl_correction']
        CurPos = Analysis.GetNodeCurrentPosition(Struct=Struct ,
                                                DefAxesX=DefPos[0],
                                                DefAxesY=DefPos[1],
                                                DefAxesZ=DefPos[2])

        #TODO Should we give DefPos or CurPos to GetNodeCurrentVelocity?
        CurNodeVel = Analysis.GetNodeCurrentVelocity(Struct=Struct ,    
                                                DefAxesX=CurPos[0],
                                                DefAxesY=CurPos[1],
                                                DefAxesZ=CurPos[2])

        dl = [CurPos[0] - DefPos[0] -dl_correction[0], CurPos[1] - DefPos[1]-dl_correction[1], CurPos[2] - DefPos[2]-dl_correction[2]]

        force_x = self.get_wsp_dampener_force(Time, dl[0], CurNodeVel[0], dir='X')
        force_y = self.get_wsp_dampener_force(Time, dl[1], CurNodeVel[1], dir='Y')

        force_vector = [force_x['total'], force_y['total'], 0]

        ExtraForce = Analysis.ApplyForceOnStructureAtPoint(Struct=0,
                                                        FX=force_vector[0],
                                                        FY=force_vector[1],
                                                        FZ=force_vector[2],
                                                        AppPtX=CurPos[0],
                                                        AppPtY=CurPos[1],
                                                        AppPtZ=CurPos[2])

        # Add the extra force generated to initially empty force 
        # (BlankForce and BlankAddedMass classes support algebraic operations (+, -, and scalar multiplication)
        Force += ExtraForce

        result_dict = {'Force': Force, 'AddMass': AddMass, 'Error': Error, 'dl': dl, 'CurNodeVel': CurNodeVel, 'force_x': force_x, 'force_y': force_y}
        # Now return the results
        return result_dict

    def get_wsp_dampener_force(self, Time, dof_pos_delta, dof_vel, dir='X'):
        stiffness = {'X': {'dl': [0.15, 0.70, 10], 'k': [1, 7.03e6, 2.8e7]}, 
                    'Y': {'dl': [0.15, 0.70, 10], 'k': [1, 14.06e6, 5.6e7]}}
        c = {'X': 3.75E+06, 'Y': 7.51E+06}

        stiffness_force = 0
        dof_pos_delta_abs = abs(dof_pos_delta)
        if dof_pos_delta_abs < stiffness[dir]['dl'][0]:
            stiffness_force = stiffness[dir]['k'][0] * dof_pos_delta_abs
        elif dof_pos_delta_abs < stiffness[dir]['dl'][1]:
            stiffness_force = stiffness[dir]['k'][0] * stiffness[dir]['dl'][0]
            stiffness_force = stiffness_force + stiffness[dir]['k'][1] * (dof_pos_delta_abs - stiffness[dir]['dl'][0])
        else:
            stiffness_force = stiffness[dir]['k'][0] * stiffness[dir]['dl'][0]
<<<<<<< HEAD
            stiffness_force = stiffness_force + stiffness[dir]['k'][1] * (dof_pos_delta_abs - stiffness[dir]['dl'][0])
=======
            stiffness_force = stiffness_force + stiffness[dir]['k'][1] * (stiffness[dir]['dl'][1] - stiffness[dir]['dl'][0])
>>>>>>> 1f9dc17b
            stiffness_force = stiffness_force + stiffness[dir]['k'][2] * (dof_pos_delta_abs - stiffness[dir]['dl'][1])

        if dof_pos_delta > 0:
            stiffness_force = -stiffness_force

        dampener_force = c[dir] * (abs(dof_vel)**0.6)
        if dof_vel > 0:
            dampener_force = -dampener_force

        ramp_cfg = self.cfg['analysis_settings']['ef_input']['load_ramp']
        if ramp_cfg['flag'] and Time < ramp_cfg['time']:
            force_dict= {'stiffness_force': stiffness_force, 'dampener_force': dampener_force}
            ramp_force_dict= self.get_ramp_force(ramp_cfg, Time, force_dict)

            stiffness_force = ramp_force_dict['stiffness_force']
            dampener_force = ramp_force_dict['dampener_force']

        total_force = stiffness_force + dampener_force
        force = {'stiffness': stiffness_force, 'dampener': dampener_force, 'total': total_force}

        return force


    def print_heartbeat(self, Time):
        if Time % 50 == 0:
            logging.info(f"analysis Time: {Time} s")<|MERGE_RESOLUTION|>--- conflicted
+++ resolved
@@ -378,11 +378,7 @@
             stiffness_force = stiffness_force + stiffness[dir]['k'][1] * (dof_pos_delta_abs - stiffness[dir]['dl'][0])
         else:
             stiffness_force = stiffness[dir]['k'][0] * stiffness[dir]['dl'][0]
-<<<<<<< HEAD
-            stiffness_force = stiffness_force + stiffness[dir]['k'][1] * (dof_pos_delta_abs - stiffness[dir]['dl'][0])
-=======
             stiffness_force = stiffness_force + stiffness[dir]['k'][1] * (stiffness[dir]['dl'][1] - stiffness[dir]['dl'][0])
->>>>>>> 1f9dc17b
             stiffness_force = stiffness_force + stiffness[dir]['k'][2] * (dof_pos_delta_abs - stiffness[dir]['dl'][1])
 
         if dof_pos_delta > 0:
