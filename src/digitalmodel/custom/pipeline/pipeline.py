--- conflicted
+++ resolved
@@ -3,10 +3,6 @@
 # Reader imports
 from digitalmodel.common.pipe_properties import PipeProperties
 from digitalmodel.custom.pipeline.lateral_buckling import LateralBuckling
-<<<<<<< HEAD
-=======
-
->>>>>>> ab022a81
 
 lb = LateralBuckling()
 
@@ -26,22 +22,5 @@
         
         return cfg
     
-<<<<<<< HEAD
-    def get_pipe_properties(self, cfg):
-        crossection_cfg = cfg['pipeline']['crossection']
-        pipe_properties, system_properties = pp.get_properties(crossection_cfg)
-        
-        cfg['pipeline']['pipe_properties'] = pipe_properties
-        cfg['pipeline']['system_properties'] = system_properties
-        
-        return cfg
-        
-
-    
-=======
     def basic_properties(self, cfg):
-        from digitalmodel.custom.pipe_properties import PipeProperties
-        pp = PipeProperties()
-        
-        pp.get_properties(cfg)
->>>>>>> ab022a81
+        pp.get_properties(cfg)