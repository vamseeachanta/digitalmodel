# Standard library imports
import logging
import os
from pathlib import Path

# Third party imports
import pandas as pd

# Reader imports
from digitalmodel.common.ETL_components import ETL_components
from digitalmodel.modules.time_series.time_series_components import TimeSeriesComponents
from digitalmodel.modules.orcaflex.orcaflex_objects import OrcaFlexObjects

try:
    # Third party imports
    import OrcFxAPI
except:
    logging.debug("OrcFxAPI not available")


of_objects = OrcaFlexObjects()
class OPPTimeSeries:
    
    def __init__(self) -> None:
        pass

    def router(self, cfg):

        if 'time_series_settings' in cfg:
            if cfg['time_series_settings']['data']: 
                self.get_time_series_data(cfg)

            if cfg['time_series_settings'][
            'histogram']:
                histogram_for_file = self.post_process_histograms(
                    model, FileObjectName)
                histogram_all_files.append(histogram_for_file)

                self.prepare_histogram_bins_for_output()

            if cfg['time_series_settings'][
            'summation']:
                self.generate_cummulative_histograms()
                self.save_histograms()

        if cfg['orcaflex']['postprocess']['RAOs']['flag']:
            self.post_process_RAOs(model, FileObjectName)

    def get_time_series_data(self, cfg, model_dict, file_name):
        model = model_dict['model']
        time_series_cfg_output = {"groups": []}

        ts_groups = cfg['time_series_settings']['groups']
        for ts_group in ts_groups:
            group_label = ts_group['Label']
            df = pd.DataFrame()
            for ts_cfg in ts_group['Columns']:
                if ts_cfg['SimulationPeriod'][1] is None:
                    ts_cfg['SimulationPeriod'][1] = model_dict['stop_time']
                    logging.debug(f"SimulationPeriod[1] set to {model_dict['stop_time']}")
                ts_label = ts_cfg['Label']
<<<<<<< HEAD
                try:
                    time_series, times = self.get_time_series_from_orcaflex_run(model_dict, ts_cfg)
                    if 'time' not in list(df.columns):
                        df['time']  = times
                    df[ts_label] = time_series
                except:
                    logging.error(f"Error getting time series data for {ts_label} in group {group_label}")
                    df['time']  = []
                    df[ts_label] = []
                    continue
=======
                time_series, times = self.get_time_series_from_orcaflex_run(model_dict, ts_cfg)
                if 'time' not in list(df.columns):
                    df['time']  = times
                df[ts_label] = time_series
>>>>>>> 3df3aa7b
            # Save by filename
            file_name_stem = Path(file_name).stem
            output_file_name = os.path.join(cfg["Analysis"]['result_folder'], file_name_stem + '_' + group_label + '.csv')

            csv_decimal = 6
            if 'csv_decimal' in cfg.orcaflex['postprocess']['time_series']:
                csv_decimal = cfg.orcaflex['postprocess']['time_series']['csv_decimal']

            df.round(csv_decimal).to_csv(output_file_name, index=False)
            time_series_cfg_output["groups"].append({"label": group_label, "data": output_file_name})

        basename = cfg['meta']['basename']
        cfg_output = {'time_series': time_series_cfg_output, 'file_name': file_name}
        if 'time_series' not in cfg[basename]:
            cfg[basename]['time_series'] = []
        else:
            cfg[basename]['time_series'].append(cfg_output)



    def get_time_series_from_orcaflex_run(self, model_dict, cfg_time_series):
        """Gets time series data from an OrcaFlex run

        Args:
            model: OrcaFlex model object
            cfg_time_series: Configuration dictionary containing time series settings

        Returns:
            Time series data from the OrcaFlex analysis
        """

        OrcFXAPIObject,TimePeriod,arclengthRange,objectExtra, VariableName, Statistic_Type = of_objects.get_orcaflex_objects(model_dict, cfg_time_series)
        model = model_dict['model']
        
        if OrcFXAPIObject is not None:
            times = model.SampleTimes(TimePeriod)
            time_series = OrcFXAPIObject.TimeHistory(VariableName,
                                                TimePeriod,
                                                objectExtra=objectExtra)
        else:
            time_series = []
            times = []
            
        return time_series, times

    def get_TimeHistory(self, OrcFXAPIObject, TimePeriod, objectExtra, VariableName):
        output = None
        try:
            if OrcFXAPIObject is not None:
                if objectExtra is None:
                    output = OrcFXAPIObject.TimeHistory(VariableName, TimePeriod)
                else:
                    output = OrcFXAPIObject.TimeHistory(VariableName, TimePeriod,
                                                    objectExtra)
        except Exception as e:
            logging.error(str(e))
            # raise Exception(f"Error in TimeHistory: {str(e)}")
        return output

    def post_process_RAOs(self, model, FileObjectName):
        cfg_raos = self.cfg['RAOs'].copy()
        for rao_set in cfg_raos['sets']:

            cfg_time_series_reference = self.get_cfg_time_series_reference(
                cfg_raos, rao_set)
            reference_time_series = self.get_time_series_from_orcaflex_run(
                model, cfg_time_series_reference)

            output_time_series_array = self.get_time_series_output(
                cfg_raos, rao_set, model)

            self.get_RAOs_from_time_series_data(output_time_series_array,
                                                reference_time_series, cfg_raos,
                                                rao_set)

    def get_cfg_fft(self, cfg_fft_common, cfg_fft_custom):
        cfg_fft = cfg_fft_common.copy()
        cfg_fft.update(cfg_fft_custom)

        return cfg_fft

    def get_RAOs_from_time_series_data(self, output_time_series_array,
                                       reference_time_series, cfg_raos,
                                       rao_set):

        RAO_df_Labels = ['frequency'
                        ] + rao_set['time_series']['Output']['Variable_Label']
        RAO_df_columns = self.get_detailed_RAO_df_columns(RAO_df_Labels)
        RAO_ArcLength_df = pd.DataFrame(columns=RAO_df_columns)

        for ArcLength_index in range(0, len(output_time_series_array)):
            ArcLength_Label = rao_set['time_series']['Output']['Label'][
                ArcLength_index]
            RAO_df_array_Labels = [item['Label'] for item in self.RAO_df_array]
            if ArcLength_Label not in RAO_df_array_Labels:
                self.RAO_df_array.append({
                    'Label': ArcLength_Label,
                    'RAO_df': RAO_ArcLength_df.copy()
                })

        cfg_fft_common = cfg_raos['fft'].copy()
        cfg_fft_custom = rao_set['fft'].copy()
        cfg_fft = self.get_cfg_fft(cfg_fft_common, cfg_fft_custom)

        for ArcLength_index in range(0, len(output_time_series_array)):
            ArcLength_Label = rao_set['time_series']['Output']['Label'][
                ArcLength_index]
            RAO_df_array_Labels = [item['Label'] for item in self.RAO_df_array]
            RAO_df_array_index = RAO_df_array_Labels.index(ArcLength_Label)
            df = self.RAO_df_array[RAO_df_array_index]['RAO_df'].copy()
            Variable_RAO_df = pd.DataFrame(columns=RAO_df_columns)
            for Variable_index in range(
                    0, len(output_time_series_array[ArcLength_index])):
                time_series = output_time_series_array[ArcLength_index][
                    Variable_index]
                RAO_raw, RAO_filtered = self.get_RAO(time_series,
                                                     reference_time_series,
                                                     cfg_fft)
                if Variable_index == 0:
                    Variable_RAO_df['frequency'] = RAO_filtered['frequency']
                    Variable_RAO_df = self.assign_file_info_to_Variable_df(
                        Variable_RAO_df, self.fileIndex)
                RAO_df_column_label = rao_set['time_series']['Output'][
                    'Variable_Label'][Variable_index]
                Variable_RAO_df[RAO_df_column_label] = RAO_filtered['complex']

            df = pd.concat([df, Variable_RAO_df])
            self.RAO_df_array[RAO_df_array_index]['RAO_df'] = df.copy()

    def assign_file_info_to_Variable_df(self, Variable_RAO_df, fileIndex):
        df_temp = self.load_matrix.iloc[fileIndex].copy()
        keys = list(df_temp.keys())
        for key in keys:
            Variable_RAO_df[key] = df_temp[key]

        return Variable_RAO_df

    def get_RAO(self, signal, excitation, cfg_fft):
        ts_comp = TimeSeriesComponents(
            {'default': {
                'analysis': {
                    'fft': cfg_fft
                }
            }})
        RAO_raw, RAO_filtered = ts_comp.get_RAO(signal=signal,
                                                excitation=excitation,
                                                cfg_rao=cfg_fft)

        return RAO_raw, RAO_filtered

    def get_time_series_output(self, cfg_raos, rao_set, model):
        cfg_common = cfg_raos['time_series'].copy()
        cfg_group = rao_set['time_series'].copy()
        cfg_time_series_array = self.get_cfg_time_series_custom(
            cfg_group, cfg_common)
        output_time_series_array = []
        for ArcLength_index in range(0, len(cfg_time_series_array)):
            output_ArcLength_time_series_array = []
            for Variable_index in range(
                    0, len(cfg_time_series_array[ArcLength_index])):
                cfg_Variable = cfg_time_series_array[ArcLength_index][
                    Variable_index]
                Variable_time_series = self.get_time_series_from_orcaflex_run(
                    model, cfg_Variable)
                output_ArcLength_time_series_array.append(Variable_time_series)
            output_time_series_array.append(output_ArcLength_time_series_array)

        return output_time_series_array

    def get_cfg_time_series_reference(self, cfg_raos, rao_set):
        cfg_common = cfg_raos['time_series'].copy()
        cfg_group = rao_set['time_series'].copy()
        reference_cfg = cfg_common.copy()
        reference_cfg.update(cfg_group['Reference'])
        return reference_cfg

    def get_cfg_time_series_custom(self, cfg_group, cfg_common):
        cfg_time_series_array = []
        cfg_time_series = cfg_common.copy()
        cfg_time_series.update(cfg_group['Output'])
        for ArcLength_index in range(0, len(cfg_group['Output']['ArcLength'])):
            cfg_time_series_variable_array = []
            ArcLength = cfg_group['Output']['ArcLength'][ArcLength_index]
            cfg_time_series.update({'ArcLength': ArcLength})
            ObjectName = cfg_group['Output'].get('ObjectName', None)
            if ObjectName is not None:
                cfg_time_series.update({'ObjectName': ObjectName})

            for Variable_index in range(0,
                                        len(cfg_group['Output']['Variable'])):
                Variable = cfg_group['Output']['Variable'][Variable_index]
                cfg_time_series.update({'Variable': Variable})
                cfg_time_series_variable_array.append(cfg_time_series.copy())

            cfg_time_series_array.append(cfg_time_series_variable_array.copy())

        return cfg_time_series_array

    def prepare_histogram_bins_for_output(self):
        rain_flow_settings = self.cfg['default']['Analysis']['rain_flow']
        start_range = rain_flow_settings['range'][0]
        end_range = rain_flow_settings['range'][1]
        no_of_bins = rain_flow_settings['bins']
        bins = list(np.linspace(start_range, end_range, no_of_bins + 1))
        self.detailed_histograms_array = []
        no_of_files = len(self.simulation_filenames)
        for time_series_index in range(0, len(self.cfg.time_series)):
            time_series_cfg = self.cfg.time_series[time_series_index]
            SummaryDF = None
            AddSummaryColumnsArray = []
            if (len(self.cfg.Summary) > 0) and time_series_cfg.__contains__(
                    'AddSummaryToHistograms'
            ) and time_series_cfg['AddSummaryToHistograms']:
                SummaryDF = self.SummaryDFAllFiles[time_series_index]
                Summary_cfg = self.cfg.Summary[time_series_index]
                AddSummaryColumnsArray = [
                    item['Label'] for item in Summary_cfg['Columns']
                ]
            columns = self.get_detailed_histogram_df_columns(
                rain_flow_settings, AddSummaryColumnsArray)
            detailed_histograms = pd.DataFrame(columns=columns)
            for file_index in range(0, no_of_files):
                histogram = self.HistogramAllFiles[file_index][
                    time_series_index]
                SimulationDuration = self.get_SimulationDuration(file_index)
                seastate_probability = self.get_seastate_probability(file_index)
                if (len(histogram) > 0) and (seastate_probability > 0):
                    loading_condition_array = self.get_loading_condition_array(
                        file_index)
                    AddSummary_array = self.get_AddSummary_array(
                        SummaryDF, file_index, AddSummaryColumnsArray)
                    for bin_index in range(0, no_of_bins):
                        bin_range_array = [bins[bin_index], bins[bin_index + 1]]
                        histogram_cycles = histogram[bin_index]
                        histogram_cycles_per_year = histogram_cycles * (
                            365.25 * 24 * 3600) / SimulationDuration
                        histogram_cycles_per_year_with_probability = histogram_cycles_per_year * seastate_probability
                        histogram_cycle_array = [
                            histogram_cycles, histogram_cycles_per_year,
                            histogram_cycles_per_year_with_probability
                        ]
                        histogram_bin_array = bin_range_array + histogram_cycle_array
                        df_row = loading_condition_array + histogram_bin_array + AddSummary_array
                        detailed_histograms.loc[len(
                            detailed_histograms)] = df_row
            Label = time_series_cfg['Label']

            self.detailed_histograms_array.append({
                'label': Label,
                'data': detailed_histograms
            })


    def generate_cummulative_histograms(self):

        self.all_histogram_file_dfs = []
        self.probability_array = []
        self.simulation_duration_array = []
        self.file_label_array = []
        bins = list(
            range(self.cfg['default']['rain_flow']['range'][0],
                  self.cfg['default']['rain_flow']['range'][1],
                  self.cfg['default']['rain_flow']['bins']))
        cummulative_histogram_df = pd.DataFrame(bins, columns=['bins'])
        for time_series_index in range(0, len(self.HistogramAllFiles[0])):
            label = self.histogram_labels[time_series_index]
            cummulative_histogram_df[label] = pd.Series([0] * len(bins))

        for file_index in range(
                0, len(self.cfg['Analysis']['input_files']['no_ext'])):
            file_label = self.simulation_Labels[file_index]['Label']
            self.file_label_array.append(file_label)
            self.probability_array.append(
                self.cfg['Files'][file_index]['probability'])
            self.simulation_duration_array.append(
                self.cfg['Files'][file_index]['simulation_duration'])
            histogram_file_df = pd.DataFrame(bins, columns=['bins'])
            for time_series_index in range(0, len(self.HistogramAllFiles[0])):
                label = self.histogram_labels[time_series_index]
                histogram_file_df[label] = pd.Series(
                    self.HistogramAllFiles[file_index][time_series_index] *
                    (365.25 * 24 * 3600) /
                    self.simulation_duration_array[file_index],
                    index=histogram_file_df.index)
                cummulative_histogram_df[label] = cummulative_histogram_df[
                    label] + histogram_file_df[label] * self.probability_array[
                        file_index] / 100
            self.all_histogram_file_dfs.append(histogram_file_df.copy())

        self.file_label_array.append('cummulative_histograms')
        self.all_histogram_file_dfs.append(cummulative_histogram_df.copy())

        self.qa_histograms()
        self.file_label_array.append('histograms_qa')
        self.all_histogram_file_dfs.append(self.sum_df)

    def qa_histograms(self):
        etl_components = ETL_components(cfg=None)
        self.sum_df = etl_components.get_sum_df_from_df_array(
            self.all_histogram_file_dfs)

    def save_histograms(self):
        customdata = {
            "FileName":
                self.cfg['Analysis']['result_folder'] +
                self.cfg['Analysis']['file_name'] + '_histograms.xlsx',
            "SheetNames":
                self.file_label_array,
            "thin_border":
                True
        }
        save_data.DataFrameArray_To_xlsx_openpyxl(self.all_histogram_file_dfs,
                                                  customdata)

    def post_process_histograms(self, model, FileObjectName):
        histogram_array = []
        self.histogram_labels = []

        for time_series_index in range(0, len(self.cfg['time_series'])):
            cfg_temp = self.cfg['time_series'][time_series_index]
            self.histogram_labels.append(cfg_temp['Label'])
            histogram_object = self.get_histogram_object_from_orcaflex_run(
                FileObjectName, cfg_temp, model)
            histogram_array.append(histogram_object)

        return histogram_array

    def get_histogram_object_from_orcaflex_run(self, FileObjectName,
                                               cfg_histogram, model):

        # Read Object
        OrcFXAPIObject = model[FileObjectName]
        SimulationPeriod = cfg_histogram['SimulationPeriod']
        TimePeriod = of_objects.get_TimePeriodObject(SimulationPeriod)
        VariableName = cfg_histogram['Variable']
        ArcLength = cfg_histogram['ArcLength'][0]
        RadialPos_text = cfg_histogram['RadialPos']
        if RadialPos_text == 'Outer':
            RadialPos = 1
        elif RadialPos_text == 'Inner':
            RadialPos = 0
        Theta = cfg_histogram['Theta']
        objectExtra = OrcFxAPI.oeLine(ArcLength=ArcLength,
                                      RadialPos=RadialPos,
                                      Theta=Theta)
        rain_flow_half_cycles = OrcFXAPIObject.RainflowHalfCycles(
            VariableName, TimePeriod, objectExtra=objectExtra)
        bins = self.cfg['default']['Analysis']['rain_flow']['bins']
        rainflow_range = self.cfg['default']['Analysis']['rain_flow']['range']
        histogram_object = np.histogram(rain_flow_half_cycles,
                                        bins=bins,
                                        range=(rainflow_range[0],
                                               rainflow_range[1]))

        return histogram_object[0]

    def get_detailed_histogram_df_columns(self, rain_flow_settings,
                                          AddSummaryColumnsArray):
        if self.load_matrix is None:
            load_matrix_columns = []
        else:
            load_matrix_columns = self.load_matrix.columns.to_list()
        if rain_flow_settings.__contains__(
                'BinLabels') and rain_flow_settings['BinLabels'] is not None:
            BinLabels = rain_flow_settings['BinLabels']
        else:
            BinLabels = ['BinStart', 'BinEnd']
        cycle_labels = [
            'Halfcycles_per_simulation', 'Halfcycles_per_yr',
            'Halfcycles_per_yr_with_probability'
        ]
        rainflow_labels = BinLabels + cycle_labels
        columns = load_matrix_columns + rainflow_labels + AddSummaryColumnsArray
        return columns

    def get_detailed_RAO_df_columns(self, RAO_Columns):
        if self.load_matrix is None:
            load_matrix_columns = []
        else:
            load_matrix_columns = self.load_matrix.columns.to_list()
        columns = load_matrix_columns + RAO_Columns
        return columns

<|MERGE_RESOLUTION|>--- conflicted
+++ resolved
@@ -46,6 +46,8 @@
         if cfg['orcaflex']['postprocess']['RAOs']['flag']:
             self.post_process_RAOs(model, FileObjectName)
 
+    def get_time_series_data(self, cfg, model_dict, file_name):
+        model = model_dict['model']
     def get_time_series_data(self, cfg, model_dict, file_name):
         model = model_dict['model']
         time_series_cfg_output = {"groups": []}
@@ -58,8 +60,10 @@
                 if ts_cfg['SimulationPeriod'][1] is None:
                     ts_cfg['SimulationPeriod'][1] = model_dict['stop_time']
                     logging.debug(f"SimulationPeriod[1] set to {model_dict['stop_time']}")
+                if ts_cfg['SimulationPeriod'][1] is None:
+                    ts_cfg['SimulationPeriod'][1] = model_dict['stop_time']
+                    logging.debug(f"SimulationPeriod[1] set to {model_dict['stop_time']}")
                 ts_label = ts_cfg['Label']
-<<<<<<< HEAD
                 try:
                     time_series, times = self.get_time_series_from_orcaflex_run(model_dict, ts_cfg)
                     if 'time' not in list(df.columns):
@@ -70,12 +74,6 @@
                     df['time']  = []
                     df[ts_label] = []
                     continue
-=======
-                time_series, times = self.get_time_series_from_orcaflex_run(model_dict, ts_cfg)
-                if 'time' not in list(df.columns):
-                    df['time']  = times
-                df[ts_label] = time_series
->>>>>>> 3df3aa7b
             # Save by filename
             file_name_stem = Path(file_name).stem
             output_file_name = os.path.join(cfg["Analysis"]['result_folder'], file_name_stem + '_' + group_label + '.csv')
@@ -97,6 +95,7 @@
 
 
     def get_time_series_from_orcaflex_run(self, model_dict, cfg_time_series):
+    def get_time_series_from_orcaflex_run(self, model_dict, cfg_time_series):
         """Gets time series data from an OrcaFlex run
 
         Args:
@@ -107,6 +106,18 @@
             Time series data from the OrcaFlex analysis
         """
 
+        OrcFXAPIObject,TimePeriod,arclengthRange,objectExtra, VariableName, Statistic_Type = of_objects.get_orcaflex_objects(model_dict, cfg_time_series)
+        model = model_dict['model']
+        
+        if OrcFXAPIObject is not None:
+            times = model.SampleTimes(TimePeriod)
+            time_series = OrcFXAPIObject.TimeHistory(VariableName,
+                                                TimePeriod,
+                                                objectExtra=objectExtra)
+        else:
+            time_series = []
+            times = []
+            
         OrcFXAPIObject,TimePeriod,arclengthRange,objectExtra, VariableName, Statistic_Type = of_objects.get_orcaflex_objects(model_dict, cfg_time_series)
         model = model_dict['model']
         
@@ -130,7 +141,15 @@
                 else:
                     output = OrcFXAPIObject.TimeHistory(VariableName, TimePeriod,
                                                     objectExtra)
+            if OrcFXAPIObject is not None:
+                if objectExtra is None:
+                    output = OrcFXAPIObject.TimeHistory(VariableName, TimePeriod)
+                else:
+                    output = OrcFXAPIObject.TimeHistory(VariableName, TimePeriod,
+                                                    objectExtra)
         except Exception as e:
+            logging.error(str(e))
+            # raise Exception(f"Error in TimeHistory: {str(e)}")
             logging.error(str(e))
             # raise Exception(f"Error in TimeHistory: {str(e)}")
         return output
