--- conflicted
+++ resolved
@@ -205,13 +205,8 @@
     def get_StaticResult(self, OrcFXAPIObject, VariableName, objectExtra=None):
         try:
             output = OrcFXAPIObject.StaticResult(VariableName, objectExtra)
-<<<<<<< HEAD
-        except:
-            logging.debug(f"StaticResult failed for {VariableName} with objectExtra {objectExtra}")
-=======
         except Exception as e:
             logger.warning(f"Error getting StaticResult for {VariableName}: {e}")
->>>>>>> 644ef480
             output = None
 
         return output
