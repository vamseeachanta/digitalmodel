# Standard library imports
import logging
import pandas as pd

# Third party imports
import OrcFxAPI


class OrcaFlexObjects():

    def __init__(self) -> None:
        pass

    def get_orcaflex_objects(self, model_dict, cfg):
        model = model_dict['model']
        OrcFXAPIObject = self.get_OrcFXAPIObject(model, cfg)


        TimePeriod = self.get_SimulationPeriod(cfg, model_dict)

        ArcLengthArray, arclengthRange = self.get_arc_length_objects(cfg)

        objectExtra = None
        if OrcFXAPIObject is not None:
            objectExtra, arclengthRange_objectExtra = self.get_objectExtra(cfg, OrcFXAPIObject)
            if arclengthRange is None:
                arclengthRange = arclengthRange_objectExtra


        VariableName = None
        if 'Variable' in cfg and OrcFXAPIObject is not None:
            VariableName = cfg['Variable']

        Statistic_Type = None
        if 'Statistic_Type' in cfg and OrcFXAPIObject is not None:
            Statistic_Type = cfg['Statistic_Type']

        return OrcFXAPIObject,TimePeriod,arclengthRange,objectExtra, VariableName, Statistic_Type

    def get_arc_length_objects(self, cfg):
        ArcLengthArray = []
        if 'ArcLength' in cfg:
            ArcLengthArray = cfg['ArcLength']

        try:
            arclengthRange = self.get_ArcLengthObject(ArcLengthArray, cfg)
        except:
            arclengthRange = self.get_ArcLengthObject([])

        return ArcLengthArray, arclengthRange

    def get_ArcLengthObject(self, ArcLength, cfg):

        arclengthRange = None
        if 'objectExtra' in cfg and cfg['objectExtra'] is not None:
            if 'End A' in cfg['objectExtra'][0]:
                arclengthRange = OrcFxAPI.oeEndA
            elif 'End B' in cfg['objectExtra'][0]:
                arclengthRange = OrcFxAPI.oeEndB
            elif 'Touchdown' in cfg['objectExtra'][0]:
                arclengthRange = OrcFxAPI.oeTouchdown

        if arclengthRange is None and ArcLength is None:
            arclengthRange = None
        elif type(ArcLength) is str:
            if 'End A' in ArcLength:
                arclengthRange = OrcFxAPI.oeEndA
            elif 'End B' in ArcLength:
                arclengthRange = OrcFxAPI.oeEndB
            elif 'Touchdown' in ArcLength:
                arclengthRange = OrcFxAPI.oeTouchdown
            else:
                raise ValueError

        elif len(ArcLength) == 2:
            StartArcLength = ArcLength[0]
            EndArcLength = ArcLength[1]
            arclengthRange = OrcFxAPI.arSpecifiedArclengths(
                StartArcLength, EndArcLength)
        elif len(ArcLength) == 1:
            StartArcLength = ArcLength[0]
            arclengthRange = OrcFxAPI.arSpecifiedArclengths(
                StartArcLength, StartArcLength)
        else:
            arclengthRange = None

        return arclengthRange

    def get_OrcFXAPIObject(self, model, cfg):
        OrcFXAPIObject = None
        if 'ObjectName' in cfg:
            objectName = cfg['ObjectName']
        else:
            logging.debug(f"function input configuration does not have objectName: {cfg}") 
            raise Exception("function input configuration does not have objectName")

        try:
            OrcFXAPIObject = model[objectName]
        except Exception as e:
            logging.debug(str(e)) 

        return OrcFXAPIObject

    def get_SimulationPeriod(self, cfg, model_dict):
        start_time = model_dict['start_time']
<<<<<<< HEAD
        termination_time = model_dict['current_time']
=======
        stop_time = model_dict['stop_time']
>>>>>>> 3df3aa7b

        TimePeriod = None
        if 'SimulationPeriod' in cfg:
            SimulationPeriod = cfg['SimulationPeriod']
<<<<<<< HEAD
=======

            if len(SimulationPeriod) == 2:
                if SimulationPeriod[0] is not None:
                    start_time = SimulationPeriod[0]
                if SimulationPeriod[1] is not None:
                    stop_time = SimulationPeriod[1]

                TimePeriod = self.get_TimePeriodObject([start_time, stop_time])
            elif len(SimulationPeriod) == 1:
                TimePeriod = self.get_TimePeriodObject(SimulationPeriod)

        return TimePeriod
>>>>>>> 3df3aa7b

            if type(SimulationPeriod) is str:
                if SimulationPeriod == 'StaticState':
                    TimePeriod = OrcFxAPI.PeriodNum.StaticState
                elif SimulationPeriod == 'WholeSimulation':
                    TimePeriod = OrcFxAPI.PeriodNum.WholeSimulation
                elif SimulationPeriod == 'LatestWave':
                    TimePeriod = OrcFxAPI.PeriodNum.LatestWave
                else:
                    raise ValueError("Could not specify time period for simulation")
            elif type(SimulationPeriod) is list:
                if len(SimulationPeriod) == 2:
                    if SimulationPeriod[0] is not None:
                        start_time = SimulationPeriod[0]
                    if SimulationPeriod[1] is not None:
                        termination_time = SimulationPeriod[1]

                    TimePeriod = self.get_TimePeriodObject([start_time, termination_time])
                elif len(SimulationPeriod) == 1:
                    TimePeriod = self.get_TimePeriodObject(SimulationPeriod)

        return TimePeriod

    def get_TimePeriodObject(self, SimulationPeriod):
        """Gets an OrcaFlex time period object based on simulation period settings

        Args:
            SimulationPeriod: Simulation period configuration

        Returns:
            OrcaFlex time period object
        """
        if len(SimulationPeriod) == 2:
            TimePeriodObject = OrcFxAPI.SpecifiedPeriod(SimulationPeriod[0],
                                                      SimulationPeriod[1])
        elif len(SimulationPeriod) == 1:
            TimePeriodObject = OrcFxAPI.SpecifiedPeriod(SimulationPeriod[0],
                                                      SimulationPeriod[0])
        elif type(SimulationPeriod) is int:
            TimePeriodObject = OrcFxAPI.SpecifiedPeriod(SimulationPeriod,
                                                      SimulationPeriod)
        elif SimulationPeriod == 'StaticState':
            TimePeriodObject = OrcFxAPI.PeriodNum.StaticState
        elif SimulationPeriod == 'WholeSimulation':
            TimePeriodObject = OrcFxAPI.PeriodNum.WholeSimulation
        elif SimulationPeriod == 'LatestWave':
            TimePeriodObject = OrcFxAPI.PeriodNum.LatestWave
        else:
            raise ValueError("Could not specify time period for simulation")

        return TimePeriodObject

    def get_objectExtra(self, cfg, OrcFXAPIObject):
        '''
        There are 10s (84 or more) of object types in OrcaFlex. 
        Example commands below:
            List: list(OrcFxAPI.ObjectType.__dict__.keys())
            Count: len(list(OrcFxAPI.ObjectType.__dict__.keys()))
            Print: print(list(OrcFxAPI.ObjectType.__dict__.keys())
            
            #TODO update ObjectExtra to using OrcFxAPI native types rather than external input
        '''

        objectExtra = None
        arclengthRange = None

        if 'Support' in cfg['Variable']:
            if 'SupportIndex' in cfg:
                objectExtra = OrcFxAPI.oeSupport(SupportIndex = cfg['SupportIndex'])
            else:
                logging.info("SupportIndex not implemented fully. Edit definition to get acceptance.")
                raise Exception("SupportIndex not implemented fully. Edit definition to get acceptance.")

        if cfg['Variable'] == 'Rigid Pipe':
            objectExtra = self.get_objectExtra_rigid_pipe(cfg)

        if cfg['Variable'] == 'Line':
            objectExtra = self.get_objectExtra_line(cfg)

        if 'objectExtra' in cfg and cfg['objectExtra'] is not None and len(cfg['objectExtra']) > 0:
            if cfg['objectExtra'][0] == 'Section':
                if len(cfg['objectExtra'][1]) == 1:
                    objectExtra = OrcFxAPI.arSpecifiedSections(FromSection=cfg['objectExtra'][1][0], ToSection=cfg['objectExtra'][1][0])
                elif len(cfg['objectExtra'][1]) == 2:
                    objectExtra = OrcFxAPI.arSpecifiedSections(FromSection=cfg['objectExtra'][1][0], ToSection=cfg['objectExtra'][1][1])
            elif 'End A' in cfg['objectExtra'][0]:
                objectExtra = OrcFxAPI.oeEndA
            elif 'End B' in cfg['objectExtra'][0]:
                objectExtra = OrcFxAPI.oeEndB
            elif 'Touchdown' in cfg['objectExtra'][0]:
                objectExtra = OrcFxAPI.oeTouchdown
            arclengthRange = objectExtra

        elif 'ArcLength' in cfg and len(cfg['ArcLength']) > 0:
            ArcLength = cfg['ArcLength']
            if len(ArcLength) == 1:
                objectExtra = OrcFxAPI.oeLine(ArcLength[0])
            elif len(ArcLength) == 2:
                objectExtra = OrcFxAPI.oeLine(ArcLength[0], ArcLength[1])
            else:
                objectExtra = OrcFxAPI.oeLine([])

        if OrcFXAPIObject.type == OrcFxAPI.ObjectType.Vessel:
            objectExtra = self.get_objectExtra_vessel(cfg)

        return objectExtra, arclengthRange

    def get_objectExtra_vessel(self, cfg):
        if 'Position' in cfg:
            Position = cfg['Position']
        else:
            Position = [0, 0, 0]
            logging.debug("Position not defined. Defaulting to [0, 0, 0]")

        objectExtra = OrcFxAPI.oeVessel(Position[0], Position[1], Position[2])

        return objectExtra

    def get_objectExtra_rigid_pipe(self, cfg_time_series):
        objectExtra = None
        if cfg_time_series.__contains__('ArcLength'):
            ArcLength = cfg_time_series['ArcLength'][0]
            RadialPos_text = cfg_time_series['RadialPos']
            if RadialPos_text == 'Outer':
                RadialPos = 1
            elif RadialPos_text == 'Inner':
                RadialPos = 0
            Theta = cfg_time_series['Theta']
            objectExtra = OrcFxAPI.oeLine(ArcLength=ArcLength,
                                        RadialPos=RadialPos,
                                        Theta=Theta)
        else:
            Location = cfg_time_series['Location']
            objectExtra = OrcFxAPI.oeEnvironment(Location[0], Location[1],
                                               Location[2])

        return objectExtra

    def get_input_data_variable_name(self, cfg, OrcFXAPIObject, VariableName):
        if 'ObjectName' in cfg:
            objectName = cfg['ObjectName']
        else:
            raise Exception("Model does not have the objectName")

        if objectName == 'Environment':
            if type(VariableName) is list:
                VariableName_0 = VariableName[0]
                if len(VariableName) == 1:
                    SelectedCurrentIndex = 0
                    if 'RefCurrent' in VariableName_0:
                        # SelectedCurrentIndex = OrcFXAPIObject.SelectedCurrentIndex
                        OrcFXAPIObject.SelectedCurrent = OrcFXAPIObject.ActiveCurrent
                    VariableName.append(SelectedCurrentIndex)

        return OrcFXAPIObject, VariableName

    def get_model_objects(self, model):
        object_df = pd.DataFrame(columns=['ObjectType', 'ObjectName', 'ObjectTypeName'])
        objects = model.objects
        object_df['ObjectType'] = [int(object.type) for object in objects]
        object_df['ObjectName'] = [object.name for object in objects]
        object_df['ObjectTypeName'] = [object.type.name for object in objects]

        output_dict = {'object_df': object_df} 

        return output_dict
    
    def get_object_vars(self, cfg, model, object, objectExtra, ResultType):
        """
        Get the variable data for an object.
        """


        output_dict = {}
        var_df = pd.DataFrame(columns=['VarName', 'VarUnits', 'FullName'])

        try:
            vardetails = object.varDetails(objectExtra=objectExtra)
            var_df['VarName'] = [vardetail.VarName for vardetail in vardetails]
            var_df['VarUnits'] = [vardetail.VarUnits for vardetail in vardetails]
            var_df['FullName'] = [vardetail.FullName for vardetail in vardetails]
        except Exception as e:
            logging.debug(f"Error getting variable details: {e}")

        output_dict['var_df'] = var_df

        VarNames_parameter_keys = list(cfg['parameters']['VarNames'].keys())
        VarNames = []
        if object.type.name in VarNames_parameter_keys:
            VarNames = cfg['parameters']['VarNames'][object.type.name]
        else:
            VarNames = list(var_df['VarName'])

        output_dict['VarNames'] = VarNames

        return output_dict<|MERGE_RESOLUTION|>--- conflicted
+++ resolved
@@ -13,8 +13,12 @@
 
     def get_orcaflex_objects(self, model_dict, cfg):
         model = model_dict['model']
+    def get_orcaflex_objects(self, model_dict, cfg):
+        model = model_dict['model']
         OrcFXAPIObject = self.get_OrcFXAPIObject(model, cfg)
 
+
+        TimePeriod = self.get_SimulationPeriod(cfg, model_dict)
 
         TimePeriod = self.get_SimulationPeriod(cfg, model_dict)
 
@@ -25,13 +29,20 @@
             objectExtra, arclengthRange_objectExtra = self.get_objectExtra(cfg, OrcFXAPIObject)
             if arclengthRange is None:
                 arclengthRange = arclengthRange_objectExtra
+        objectExtra = None
+        if OrcFXAPIObject is not None:
+            objectExtra, arclengthRange_objectExtra = self.get_objectExtra(cfg, OrcFXAPIObject)
+            if arclengthRange is None:
+                arclengthRange = arclengthRange_objectExtra
 
 
         VariableName = None
         if 'Variable' in cfg and OrcFXAPIObject is not None:
+        if 'Variable' in cfg and OrcFXAPIObject is not None:
             VariableName = cfg['Variable']
 
         Statistic_Type = None
+        if 'Statistic_Type' in cfg and OrcFXAPIObject is not None:
         if 'Statistic_Type' in cfg and OrcFXAPIObject is not None:
             Statistic_Type = cfg['Statistic_Type']
 
@@ -88,9 +99,12 @@
 
     def get_OrcFXAPIObject(self, model, cfg):
         OrcFXAPIObject = None
+        OrcFXAPIObject = None
         if 'ObjectName' in cfg:
             objectName = cfg['ObjectName']
         else:
+            logging.debug(f"function input configuration does not have objectName: {cfg}") 
+            raise Exception("function input configuration does not have objectName")
             logging.debug(f"function input configuration does not have objectName: {cfg}") 
             raise Exception("function input configuration does not have objectName")
 
@@ -98,35 +112,17 @@
             OrcFXAPIObject = model[objectName]
         except Exception as e:
             logging.debug(str(e)) 
+            logging.debug(str(e)) 
 
         return OrcFXAPIObject
 
     def get_SimulationPeriod(self, cfg, model_dict):
         start_time = model_dict['start_time']
-<<<<<<< HEAD
         termination_time = model_dict['current_time']
-=======
-        stop_time = model_dict['stop_time']
->>>>>>> 3df3aa7b
 
         TimePeriod = None
         if 'SimulationPeriod' in cfg:
             SimulationPeriod = cfg['SimulationPeriod']
-<<<<<<< HEAD
-=======
-
-            if len(SimulationPeriod) == 2:
-                if SimulationPeriod[0] is not None:
-                    start_time = SimulationPeriod[0]
-                if SimulationPeriod[1] is not None:
-                    stop_time = SimulationPeriod[1]
-
-                TimePeriod = self.get_TimePeriodObject([start_time, stop_time])
-            elif len(SimulationPeriod) == 1:
-                TimePeriod = self.get_TimePeriodObject(SimulationPeriod)
-
-        return TimePeriod
->>>>>>> 3df3aa7b
 
             if type(SimulationPeriod) is str:
                 if SimulationPeriod == 'StaticState':
